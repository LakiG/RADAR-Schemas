//---------------------------------------------------------------------------//
// Configuration                                                             //
//---------------------------------------------------------------------------//

plugins {
    id 'com.commercehub.gradle.plugin.avro-base' version '0.19.1'
    id 'com.jfrog.bintray' version '1.8.5' apply false
    id 'com.jfrog.artifactory' version '4.15.2' apply false
}

subprojects {
    apply plugin: 'java'
    apply plugin: 'java-library'
    apply plugin: 'com.jfrog.bintray'
    apply plugin: 'com.commercehub.gradle.plugin.avro-base'
    apply plugin: 'maven-publish'
    apply plugin: 'idea'

    // Configuration
<<<<<<< HEAD
    version = '0.5.8-SNAPSHOT'
=======
    version = '0.5.10-SNAPSHOT'
>>>>>>> f2df5c1e
    group = 'org.radarcns'
    ext.githubRepoName = 'RADAR-base/RADAR-Schemas'

    ext.avroVersion = '1.9.2'

    ext.githubUrl = "https://github.com/${githubRepoName}.git"
    ext.issueUrl = "https://github.com/${githubRepoName}/issues"
    ext.website = 'http://radar-cns.org'

    targetCompatibility = JavaVersion.VERSION_1_8
    sourceCompatibility = JavaVersion.VERSION_1_8

    // dependencies

    dependencies {
        api (group: 'org.apache.avro', name: 'avro', version: avroVersion) {
            exclude group: 'org.xerial.snappy', module: 'snappy-java'
            exclude group: 'com.thoughtworks.paranamer', module: 'paranamer'
            exclude group: 'org.apache.commons', module: 'commons-compress'
            exclude group: 'org.tukaani', module: 'xz'
        }
    }

    // publishing
    ext.pomConfig = {
        licenses {
            license {
                name "The Apache Software License, Version 2.0"
                url "http://www.apache.org/licenses/LICENSE-2.0.txt"
                distribution 'repo'
            }
        }
        developers {
            developer {
                id 'blootsvoets'
                name 'Joris Borgdorff'
                email 'joris@thehyve.nl'
                organization 'The Hyve'
            }
            developer {
                id 'yatharthranjan'
                name 'Yatharth Ranjan'
                email 'yatharth.ranjan@kcl.ac.uk'
                organization 'King\'s College London'
            }
        }
        issueManagement {
            system 'GitHub'
            url issueUrl
        }
        organization {
            name 'RADAR-base'
            url website
        }
        scm {
            connection 'scm:git:' + githubUrl
            url githubUrl
        }
    }
    ext.sharedManifest = manifest {
        attributes("Implementation-Title": rootProject.name,
                "Implementation-Version": version)
    }

    jar {
        manifest.from sharedManifest
    }
    // custom tasks for creating source/javadoc jars
    task sourcesJar(type: Jar, dependsOn: classes) {
        archiveClassifier.set('sources')
        from sourceSets.main.allSource
        manifest.from sharedManifest
    }

    task javadocJar(type: Jar, dependsOn: javadoc) {
        archiveClassifier.set('javadoc')
        from javadoc.destinationDir
        manifest.from sharedManifest
    }

    // add javadoc/source jar tasks as artifacts
    artifacts {
        archives sourcesJar, javadocJar
    }

    // Generated avro files
    ext.avroOutputDir = file('src/generated/java')

    idea {
        module {
            downloadSources = true
        }
    }

    task downloadDependencies {
        description "Pre-downloads *most* dependencies"
        doLast {
            configurations.getAsMap().each { name, config ->
                println "Retrieving dependencies for $name"
                try {
                    config.files
                } catch (e) {
                    project.logger.info e.message // some cannot be resolved, silentlyish skip them
                }
            }
        }
    }
}

wrapper {
    gradleVersion '6.4.1'
}<|MERGE_RESOLUTION|>--- conflicted
+++ resolved
@@ -17,11 +17,7 @@
     apply plugin: 'idea'
 
     // Configuration
-<<<<<<< HEAD
-    version = '0.5.8-SNAPSHOT'
-=======
     version = '0.5.10-SNAPSHOT'
->>>>>>> f2df5c1e
     group = 'org.radarcns'
     ext.githubRepoName = 'RADAR-base/RADAR-Schemas'
 
