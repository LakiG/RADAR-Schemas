plugins {
    id 'idea'
    id 'application'
}

compileJava {
    targetCompatibility = JavaVersion.VERSION_11
    sourceCompatibility = JavaVersion.VERSION_11
}

configurations {
    implementation {
        exclude group: 'org.slf4j', module: 'slf4j-log4j12'
    }
    runtimeOnly {
        exclude group: 'org.slf4j', module: 'slf4j-log4j12'
    }
}

sourceSets {
    application {
        compileClasspath += sourceSets.main.output
        runtimeClasspath += sourceSets.main.output
    }
}

description = 'RADAR Schemas specification and validation tools.'
<<<<<<< HEAD
=======

ext {
    argparseVersion = '0.8.1'
    jacksonVersion = '2.10.4'
    jacksonYamlVersion = '2.10.4'
    jerseyVersion = '2.31'
    jettyVersion = '9.4.29.v20200521'
    junitVersion = '4.13'
    confluentVersion = '5.5.0'
    kafkaVersion = '2.5.0'
    okHttpVersion = '4.7.2'
    radarCommonsVersion = '0.13.1'
    slf4jVersion = '1.7.30'
    javaxValidationVersion = '2.0.1.Final'
}
>>>>>>> 8dd544d3

repositories {
    maven { url "https://jitpack.io" }
}

dependencies {
    implementation project(':radar-schemas-registration')
    implementation("com.fasterxml.jackson.dataformat:jackson-dataformat-yaml:$jacksonModuleVersion")

    implementation group: 'net.sourceforge.argparse4j', name: 'argparse4j', version: argparseVersion

    runtimeOnly group: 'ch.qos.logback', name: 'logback-classic', version: logbackVersion
}

application {
<<<<<<< HEAD
    mainClass.set('org.radarbase.schema.tools.CommandLineApp')
=======
    mainClassName = 'org.radarbase.schema.CommandLineApp'
}

run {
    classpath = sourceSets.application.runtimeClasspath
}

startScripts {
    classpath = sourceSets.application.runtimeClasspath
>>>>>>> 8dd544d3
}

//---------------------------------------------------------------------------//
// Publishing                                                                //
//---------------------------------------------------------------------------//

tasks.withType(Tar) {
    compression = Compression.GZIP
    archiveExtension.set('tar.gz')
}<|MERGE_RESOLUTION|>--- conflicted
+++ resolved
@@ -25,24 +25,6 @@
 }
 
 description = 'RADAR Schemas specification and validation tools.'
-<<<<<<< HEAD
-=======
-
-ext {
-    argparseVersion = '0.8.1'
-    jacksonVersion = '2.10.4'
-    jacksonYamlVersion = '2.10.4'
-    jerseyVersion = '2.31'
-    jettyVersion = '9.4.29.v20200521'
-    junitVersion = '4.13'
-    confluentVersion = '5.5.0'
-    kafkaVersion = '2.5.0'
-    okHttpVersion = '4.7.2'
-    radarCommonsVersion = '0.13.1'
-    slf4jVersion = '1.7.30'
-    javaxValidationVersion = '2.0.1.Final'
-}
->>>>>>> 8dd544d3
 
 repositories {
     maven { url "https://jitpack.io" }
@@ -58,19 +40,23 @@
 }
 
 application {
-<<<<<<< HEAD
     mainClass.set('org.radarbase.schema.tools.CommandLineApp')
-=======
-    mainClassName = 'org.radarbase.schema.CommandLineApp'
 }
 
-run {
-    classpath = sourceSets.application.runtimeClasspath
-}
-
-startScripts {
-    classpath = sourceSets.application.runtimeClasspath
->>>>>>> 8dd544d3
+//---------------------------------------------------------------------------//
+// Test definition                                                           //
+//---------------------------------------------------------------------------//
+test {
+    inputs.dir "${project.rootDir}/../commons"
+    inputs.dir "${project.rootDir}/../specifications"
+    testLogging {
+        events "skipped", "failed"
+        exceptionFormat "full"
+        showExceptions = true
+        showCauses = true
+        showStackTraces = true
+        showStandardStreams = true
+    }
 }
 
 //---------------------------------------------------------------------------//
