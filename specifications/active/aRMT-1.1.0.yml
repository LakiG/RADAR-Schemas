--- conflicted
+++ resolved
@@ -9,43 +9,19 @@
   - type: THINC-IT
     topic: notification_thinc_it
     value_schema: .active.notification.Notification
-    questions:
-      - lead: Time for Thinc-it
-        content: It's time to complete the Thinc-it app.
-        widget: INFO
+    questions_definition_url: https://github.com/RADAR-base/RADAR-REDCap-aRMT-Definitions/blob/master/questionnaires/thinc_it/thinc_it_armt.json
   - type: ROMBERG_TEST
     topic: task_romberg_test
     value_schema: .active.task.Task
-    questions:
-      - lead: Romberg's Test
-        content: It's time to complete the Thinc-it app.
-        widget: INFO
-      - lead: Romberg's Test
-        content: Keep your eyes open.
-        widget: TIMED
-      - lead: Romberg's Test
-        content: Close your eyes.
-        widget: TIMED
+    questions_definition_url: https://github.com/RADAR-base/RADAR-REDCap-aRMT-Definitions/blob/master/questionnaires/romberg_test/romberg_test_armt.json
   - type: 2MW_TEST
     topic: task_2MW_test
     value_schema: .active.task.Task
-    questions:
-      - lead: 2MW Test
-        content: Null
-        widget: INFO
-      - lead: 2MW Test
-        content: Walk back and forth.
-        widget: TIMED
+    questions_definition_url: https://github.com/RADAR-base/RADAR-REDCap-aRMT-Definitions/blob/master/questionnaires/2MW_test/2MW_test_armt.json
   - type: TANDEM_WALKING_TEST
     topic: task_tandem_walking_test
     value_schema: .active.task.Task
-    questions:
-      - lead: Tandem Walking Test
-        content: Null
-        widget: INFO
-      - lead: Tandem Walking Test
-        content: Null
-        widget: INFO
+    questions_definition_url: https://github.com/RADAR-base/RADAR-REDCap-aRMT-Definitions/blob/master/questionnaires/tandem_walking_test/tandem_walking_test_armt.json
   - type: PHQ8
     topic: questionnaire_phq8
     value_schema: .active.questionnaire.Questionnaire
@@ -56,135 +32,8 @@
     questionnaire_definition_url: https://raw.githubusercontent.com/RADAR-base/RADAR-REDCap-aRMT-Definitions/master/questionnaires/esm/esm_armt.json
   - type: AUDIO
     topic: questionnaire_audio
-    value_schema: .active.opensmile.OpenSmile2AudioRecording
+    value_schema: .active.opensmile.OpenSmile2AudioAnalysis
   - type: RSES
     topic: questionnaire_rses
     value_schema: .active.questionnaire.Questionnaire
-<<<<<<< HEAD
-    questionnaire_definition_url: https://raw.githubusercontent.com/RADAR-base/RADAR-REDCap-aRMT-Definitions/master/questionnaires/rses/rses_armt.json
-=======
-    questions:
-      - lead: Null
-        content: 1. On the whole, I am satisfied with myself
-        widget: RADIO
-        responses:
-          - text: Strongly disagree
-            value: 0
-          - text: Disagree
-            value: 1
-          - text: Agree
-            value: 2
-          - text: Strongly agree
-            value: 3
-      - lead: Null
-        content: 2. At times, I think I am no good at all
-        widget: RADIO
-        responses:
-          - text: Strongly disagree
-            value: 0
-          - text: Disagree
-            value: 1
-          - text: Agree
-            value: 2
-          - text: Strongly agree
-            value: 3
-      - lead: Null
-        content: 3. I feel that I have a number of good qualities
-        widget: RADIO
-        responses:
-          - text: Strongly disagree
-            value: 0
-          - text: Disagree
-            value: 1
-          - text: Agree
-            value: 2
-          - text: Strongly agree
-            value: 3
-      - lead: Null
-        content: 4. I am able to do things as well as most other people
-        widget: RADIO
-        responses:
-          - text: Strongly disagree
-            value: 0
-          - text: Disagree
-            value: 1
-          - text: Agree
-            value: 2
-          - text: Strongly agree
-            value: 3
-      - lead: Null
-        content: 5. I feel I do not have much to be proud of
-        widget: RADIO
-        responses:
-          - text: Strongly disagree
-            value: 0
-          - text: Disagree
-            value: 1
-          - text: Agree
-            value: 2
-          - text: Strongly agree
-            value: 3
-      - lead: Null
-        content: 6. I certainly feel useless at times
-        widget: RADIO
-        responses:
-          - text: Strongly disagree
-            value: 0
-          - text: Disagree
-            value: 1
-          - text: Agree
-            value: 2
-          - text: Strongly agree
-            value: 3
-      - lead: Null
-        content: 7. I feel that I'm a person of worth, at least on an equal plane with others
-        widget: RADIO
-        responses:
-          - text: Strongly disagree
-            value: 0
-          - text: Disagree
-            value: 1
-          - text: Agree
-            value: 2
-          - text: Strongly agree
-            value: 3
-      - lead: Null
-        content: 8. I wish I could have more respect for myself
-        widget: RADIO
-        responses:
-          - text: Strongly disagree
-            value: 0
-          - text: Disagree
-            value: 1
-          - text: Agree
-            value: 2
-          - text: Strongly agree
-            value: 3
-      - lead: Null
-        content: 9. All in all, I am inclined to feel that I am a failure
-        widget: RADIO
-        responses:
-          - text: Strongly disagree
-            value: 0
-          - text: Disagree
-            value: 1
-          - text: Agree
-            value: 2
-          - text: Strongly agree
-            value: 3
-      - lead: Null
-        content: 10. I take a positive attitude towards myself
-        widget: RADIO
-        responses:
-          - text: Strongly disagree
-            value: 0
-          - text: Disagree
-            value: 1
-          - text: Agree
-            value: 2
-          - text: Strongly agree
-            value: 3
-  - type: AUDIO
-    topic: questionnaire_audio
-    value_schema: .active.opensmile.OpenSmile2AudioAnalysis
->>>>>>> 98a0d755
+    questionnaire_definition_url: https://raw.githubusercontent.com/RADAR-base/RADAR-REDCap-aRMT-Definitions/master/questionnaires/rses/rses_armt.json